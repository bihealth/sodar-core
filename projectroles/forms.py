--- conflicted
+++ resolved
@@ -694,7 +694,6 @@
             )
 
         # Verify settings fields
-<<<<<<< HEAD
         cleaned_data, errors = self._app_settings_validation(
             self.cleaned_data,
             self.app_plugins,
@@ -707,51 +706,7 @@
             self.cleaned_data[key] = value
         for (field, error) in errors:
             self.add_error(field, error)
-=======
-        if self.cleaned_data.get('type') == PROJECT_TYPE_PROJECT:
-            for plugin in self.app_plugins + [None]:
-                if plugin:
-                    name = plugin.name
-                    p_settings = self.app_settings.get_definitions(
-                        APP_SETTING_SCOPE_PROJECT,
-                        plugin=plugin,
-                        **self.p_kwargs
-                    )
-                else:
-                    name = 'projectroles'
-                    p_settings = self.app_settings.get_definitions(
-                        APP_SETTING_SCOPE_PROJECT,
-                        app_name=name,
-                        **self.p_kwargs
-                    )
-
-                for s_key, s_val in p_settings.items():
-                    s_field = 'settings.{}.{}'.format(name, s_key)
-
-                    if s_val['type'] == 'JSON':
-                        if not self.cleaned_data.get(s_field):
-                            self.cleaned_data[s_field] = '{}'
-                        try:
-                            self.cleaned_data[s_field] = json.loads(
-                                self.cleaned_data.get(s_field)
-                            )
-                        except json.JSONDecodeError as err:
-                            self.add_error(s_field, 'Invalid JSON\n' + str(err))
-                    elif s_val['type'] == 'INTEGER':
-                        # When the field is a select/dropdown the information of
-                        # the datatype gets lost. We need to convert that here,
-                        # otherwise subsequent checks will fail.
-                        self.cleaned_data[s_field] = int(
-                            self.cleaned_data[s_field]
-                        )
-
-                    if not self.app_settings.validate(
-                        setting_type=s_val['type'],
-                        setting_value=self.cleaned_data.get(s_field),
-                        setting_options=s_val.get('options'),
-                    ):
-                        self.add_error(s_field, 'Invalid value')
->>>>>>> 461e64f6
+
 
         return self.cleaned_data
 
