"""Forms for the projectroles app"""

import json
import logging

from django import forms
from django.conf import settings
from django.contrib import auth
from django.core.exceptions import ValidationError
from django.urls import reverse
from django.utils import timezone

from pagedown.widgets import PagedownWidget
from dal import autocomplete, forward as dal_forward

from projectroles.models import (
    Project,
    Role,
    RoleAssignment,
    ProjectInvite,
    RemoteSite,
    SODAR_CONSTANTS,
    APP_SETTING_VAL_MAXLENGTH,
    CAT_DELIMITER,
)

from projectroles.plugins import get_active_plugins
from projectroles.utils import (
    get_display_name,
    get_user_display_name,
    build_secret,
)
from projectroles.app_settings import AppSettingAPI, APP_SETTING_LOCAL_DEFAULT


User = auth.get_user_model()


# SODAR constants
PROJECT_ROLE_OWNER = SODAR_CONSTANTS['PROJECT_ROLE_OWNER']
PROJECT_ROLE_CONTRIBUTOR = SODAR_CONSTANTS['PROJECT_ROLE_CONTRIBUTOR']
PROJECT_ROLE_DELEGATE = SODAR_CONSTANTS['PROJECT_ROLE_DELEGATE']
PROJECT_ROLE_GUEST = SODAR_CONSTANTS['PROJECT_ROLE_GUEST']
PROJECT_TYPE_CATEGORY = SODAR_CONSTANTS['PROJECT_TYPE_CATEGORY']
PROJECT_TYPE_PROJECT = SODAR_CONSTANTS['PROJECT_TYPE_PROJECT']
SITE_MODE_SOURCE = SODAR_CONSTANTS['SITE_MODE_SOURCE']
SITE_MODE_TARGET = SODAR_CONSTANTS['SITE_MODE_TARGET']
APP_SETTING_SCOPE_PROJECT = SODAR_CONSTANTS['APP_SETTING_SCOPE_PROJECT']

# Local constants
APP_NAME = 'projectroles'
EMPTY_CHOICE_LABEL = '--------'
PROJECT_TYPE_CHOICES = [
    (None, EMPTY_CHOICE_LABEL),
    (
        PROJECT_TYPE_CATEGORY,
        get_display_name(PROJECT_TYPE_CATEGORY, title=True),
    ),
    (PROJECT_TYPE_PROJECT, get_display_name(PROJECT_TYPE_PROJECT, title=True)),
]


# Base Classes and Mixins ------------------------------------------------------


class SODARFormMixin:
    """General mixin for SODAR form setup and helpers"""

    def __init__(self, *args, **kwargs):
        self.logger = logging.getLogger(__name__)
        super().__init__(*args, **kwargs)

    def add_error(self, field, error):
        """
        Add error to form along with error logging.

        :param field: Name of field (string)
        :param error: Error message(s) (list)
        """
        if isinstance(error, ValidationError):
            log_err = ';'.join(error.messages)
        else:
            log_err = error
        log_msg = 'Field "{}": {}'.format(field, log_err)
        if hasattr(self, 'current_user') and self.current_user:
            log_msg += ' (user={})'.format(self.current_user.username)
        self.logger.error(log_msg)
        super().add_error(field, error)  # Call the error method in Django forms


class SODARForm(SODARFormMixin, forms.Form):
    """Override of Django base form with SODAR Core specific helpers."""


class SODARModelForm(SODARFormMixin, forms.ModelForm):
    """Override of Django model form with SODAR Core specific helpers."""


class SODARPagedownWidget(PagedownWidget):
    class Media:
        css = {'all': ['projectroles/css/pagedown.css']}


# User autocompletion ----------------------------------------------------------


class SODARUserAutocompleteWidget(autocomplete.ModelSelect2):
    """
    Custom Select widget for user field autocompletion which uses the SODAR
    User class sodar_uuid instead of pk.
    """

    # Override function to use sodar_uuid instead of pk
    def filter_choices_to_render(self, selected_choices):
        """Filter out un-selected choices if choices is a QuerySet."""
        self.choices.queryset = self.choices.queryset.filter(
            sodar_uuid__in=[c for c in selected_choices if c]
        )


class SODARUserRedirectWidget(SODARUserAutocompleteWidget):
    """Version of SODARUserAutocompleteWidget to allow redirect on selection"""

    autocomplete_function = 'autocomplete_redirect'


# TODO: Refactor into widget?
def get_user_widget(
    scope='all',
    project=None,
    exclude=None,
    forward=None,
    url=None,
    widget_class=None,
):
    """
    Get an user autocomplete widget for your form.

    :param scope: Scope of users to include: "all"/"project"/"project_exclude"
    :param project: Project object or project UUID string (optional)
    :param exclude: List of User objects or User UUIDs to exclude
    :param forward: Parameters to forward to autocomplete view (optional)
    :param url: Autocomplete ajax class override (optional)
    :param widget_class: Widget class override (optional)
    :return: SODARUserAutocompleteWidget or an overridden widget class
    """
    url = url or 'projectroles:ajax_autocomplete_user'
    wg = {'url': url, 'forward': [dal_forward.Const(scope, 'scope')]}

    if project:
        p_uuid = (
            str(project.sodar_uuid)
            if isinstance(project, Project)
            else str(project)
        )
        wg['forward'].append(dal_forward.Const(p_uuid, 'project'))
    if forward and isinstance(forward, list):
        wg['forward'] += forward
    if exclude:
        wg['forward'].append(
            dal_forward.Const(
                [
                    str(u.sodar_uuid) if isinstance(u, User) else u
                    for u in exclude
                ],
                'exclude',
            )
        )
    if widget_class:
        return widget_class(**wg)

    return SODARUserAutocompleteWidget(**wg)


class SODARUserChoiceField(forms.ModelChoiceField):
    """User choice field to be used with SODAR User objects and autocomplete"""

    def __init__(
        self,
        scope='all',
        project=None,
        exclude=None,
        forward=None,
        url=None,
        widget_class=None,
        *args,
        **kwargs
    ):
        """
        Override of ModelChoiceField initialization.

        Most arguments given to ModelChoiceField can be set, with the exception
        of queryset, to_field_name, limit_choices_to and widget.

        :param scope: Scope of users to include:
                      "all"/"project"/"project_exclude"
        :param project: Project object or project UUID string (optional)
        :param exclude: List of User objects or User UUIDs to exclude
        :param forward: Parameters to forward to autocomplete view (optional)
        :param url: Autocomplete ajax class override (optional)
        :param widget_class: Widget class override (optional)
        """
        widget = get_user_widget(
            scope, project, exclude, forward, url, widget_class
        )
        super().__init__(
            User.objects.all(),
            to_field_name='sodar_uuid',
            limit_choices_to=None,
            widget=widget,
            *args,
            **kwargs
        )


# Project form -----------------------------------------------------------------


class ProjectForm(SODARModelForm):
    """Form for Project creation/updating"""

    # Set up owner field
    owner = SODARUserChoiceField(label='Owner', help_text='Owner')

    class Meta:
        model = Project
        fields = [
            'title',
            'type',
            'parent',
            'owner',
            'description',
            'readme',
            'public_guest_access',
        ]

    @classmethod
    def _get_parent_choices(cls, instance, user):
        """
        Return valid choices of parent categories for moving a project.

        :param instance: Project instance being updated
        :param user: Request user
        :return: List of tuples
        """
        ret = []
        # Add empty choice (root) in cases where valid
        if (
            user.is_superuser
            or not instance.parent
            or (
                instance.type == PROJECT_TYPE_PROJECT
                and getattr(settings, 'PROJECTROLES_DISABLE_CATEGORIES', False)
            )
        ):
            ret.append((None, EMPTY_CHOICE_LABEL))

        categories = Project.objects.filter(type=PROJECT_TYPE_CATEGORY).exclude(
            pk=instance.pk
        )

        if not user.is_superuser:
            categories = categories.filter(
                roles__in=RoleAssignment.objects.filter(
                    user=user,
                    role__name__in=[
                        PROJECT_ROLE_OWNER,
                        PROJECT_ROLE_DELEGATE,
                        PROJECT_ROLE_CONTRIBUTOR,
                    ],
                )
            )
            # Add categories with inherited ownership
            role_owner = Role.objects.filter(name=PROJECT_ROLE_OWNER).first()
            owned_cats = [
                r.project.full_title + CAT_DELIMITER
                for r in RoleAssignment.objects.filter(
                    project__type=PROJECT_TYPE_CATEGORY,
                    user=user,
                    role=role_owner,
                )
            ]
            other_categories = Project.objects.filter(
                type=PROJECT_TYPE_CATEGORY
            ).exclude(pk__in=categories)
            categories = list(categories)
            for c in other_categories:
                if any(c.full_title.startswith(t) for t in owned_cats):
                    categories.append(c)

        # If instance is category, exclude children
        if instance.type == PROJECT_TYPE_CATEGORY:
            categories = [
                c
                for c in categories
                if (
                    c.parent != instance
                    and c not in instance.get_children(flat=True)
                )
            ]

        # FIX for #558: Ensure current parent is in choices
        if (
            categories
            and not user.is_superuser
            and instance.parent
            and instance.parent not in categories
        ):
            categories.append(instance.parent)

        ret += [(c.sodar_uuid, c.full_title) for c in categories]
        return sorted(ret, key=lambda x: x[1])

    def _set_app_setting_widget(self, app_name, s_field, s_key, s_val):
        """
        Internal helper for setting app setting widget and value.

        :param app_name: App name
        :param s_field: Form field name
        :param s_key: Setting key
        :param s_val: Setting value
        """
        s_widget_attrs = s_val.get('widget_attrs') or {}
        if 'placeholder' in s_val:
            s_widget_attrs['placeholder'] = s_val.get('placeholder')
        setting_kwargs = {
            'required': False,
            'label': s_val.get('label') or '{}.{}'.format(app_name, s_key),
            'help_text': s_val['description'],
        }
        if s_val['type'] == 'JSON':
            # NOTE: Attrs MUST be supplied here (#404)
            if 'class' in s_widget_attrs:
                s_widget_attrs['class'] += ' sodar-json-input'
            else:
                s_widget_attrs['class'] = 'sodar-json-input'
            self.fields[s_field] = forms.CharField(
                widget=forms.Textarea(attrs=s_widget_attrs), **setting_kwargs
            )
            if self.instance.pk:
                json_data = self.app_settings.get(
                    app_name=app_name,
                    setting_name=s_key,
                    project=self.instance,
                )
            else:
                json_data = self.app_settings.get_default(
                    app_name=app_name,
                    setting_name=s_key,
                    project=None,
                )
            self.initial[s_field] = json.dumps(json_data)
        else:
            if s_val.get('options'):
                if callable(s_val['options']):
                    if self.instance.pk:
                        values = s_val['options'](project=self.instance)
                        self.fields[s_field] = forms.ChoiceField(
                            choices=[
                                (str(value[0]), str(value[1]))
                                if isinstance(value, tuple)
                                else (str(value), str(value))
                                for value in values
                            ],
                            **setting_kwargs
                        )
                    else:
                        values = s_val['options'](project=None)
                        self.fields[s_field] = forms.ChoiceField(
                            choices=[
                                (str(value[0]), str(value[1]))
                                if isinstance(value, tuple)
                                else (str(value), str(value))
                                for value in values
                            ],
                            **setting_kwargs
                        )
                else:
                    self.fields[s_field] = forms.ChoiceField(
                        choices=[
                            (int(option), int(option))
                            if s_val['type'] == 'INTEGER'
                            else (option, option)
                            for option in s_val['options']
                        ],
                        **setting_kwargs
                    )
            elif s_val['type'] == 'STRING':
                self.fields[s_field] = forms.CharField(
                    max_length=APP_SETTING_VAL_MAXLENGTH,
                    widget=forms.TextInput(attrs=s_widget_attrs),
                    **setting_kwargs
                )
            elif s_val['type'] == 'INTEGER':
                self.fields[s_field] = forms.IntegerField(
                    widget=forms.NumberInput(attrs=s_widget_attrs),
                    **setting_kwargs
                )
            elif s_val['type'] == 'BOOLEAN':
                self.fields[s_field] = forms.BooleanField(**setting_kwargs)

            # Add optional attributes from plugin (#404)
            # NOTE: Experimental! Use at your own risk!
            self.fields[s_field].widget.attrs.update(s_widget_attrs)

            # Set initial value
            if self.instance.pk:
                self.initial[s_field] = self.app_settings.get(
                    app_name=app_name,
                    setting_name=s_key,
                    project=self.instance,
                )
            else:
                self.initial[s_field] = self.app_settings.get_default(
                    app_name=app_name,
                    setting_name=s_key,
                    project=None,
                )

    def _set_app_setting_notes(self, s_field, s_val):
        """
        Internal helper for setting app setting label notes.

        :param s_field: Form field name
        :param s_val: Setting value
        """
        if s_val.get('user_modifiable') is False:
            self.fields[s_field].label += ' [HIDDEN]'
            self.fields[s_field].help_text += ' [HIDDEN FROM USERS]'
        if s_val.get('local', APP_SETTING_LOCAL_DEFAULT) is False:
            if self.instance.is_remote():
                self.fields[s_field].label += ' [DISABLED]'
                self.fields[
                    s_field
                ].help_text += ' [Only editable on source site]'
                self.fields[s_field].disabled = True
            else:
                self.fields[
                    s_field
                ].help_text += ' [Not editable on target sites]'

    def _init_app_settings(self):
        # Set up setting query kwargs
        self.p_kwargs = {}
        if not self.current_user.is_superuser:
            self.p_kwargs['user_modifiable'] = True
        self.app_settings = AppSettingAPI()
        self.app_plugins = sorted(get_active_plugins(), key=lambda x: x.name)

        # plugin == 'None' refers to projectroles app
        for plugin in self.app_plugins + [None]:
            # Show non-modifiable settings to superusers
            if plugin:
                app_name = plugin.name
                p_settings = self.app_settings.get_definitions(
                    APP_SETTING_SCOPE_PROJECT, plugin=plugin, **self.p_kwargs
                )
            else:
                app_name = APP_NAME
                p_settings = self.app_settings.get_definitions(
                    APP_SETTING_SCOPE_PROJECT,
                    app_name=app_name,
                    **self.p_kwargs
                )
            for s_key, s_val in p_settings.items():
                s_field = 'settings.{}.{}'.format(app_name, s_key)
                # Set widget and value
                self._set_app_setting_widget(app_name, s_field, s_key, s_val)
                # Set label notes
                self._set_app_setting_notes(s_field, s_val)

    def __init__(self, project=None, current_user=None, *args, **kwargs):
        """Override for form initialization"""
        super().__init__(*args, **kwargs)
        disable_categories = getattr(
            settings, 'PROJECTROLES_DISABLE_CATEGORIES', False
        )
        # Get current user for checking permissions for form items
        if current_user:
            self.current_user = current_user
        # Add settings fields
        self._init_app_settings()
        # Access parent project if present
        parent_project = None
        if project:
            parent_project = Project.objects.filter(sodar_uuid=project).first()

        # Update help texts to match DISPLAY_NAMES
        self.fields['title'].help_text = 'Title'
        self.fields['type'].help_text = 'Type of container ({} or {})'.format(
            get_display_name(PROJECT_TYPE_CATEGORY),
            get_display_name(PROJECT_TYPE_PROJECT),
        )
        self.fields['type'].choices = PROJECT_TYPE_CHOICES
        self.fields['parent'].help_text = 'Parent {} if nested'.format(
            get_display_name(PROJECT_TYPE_CATEGORY)
        )
        self.fields['description'].help_text = 'Short description'
        self.fields['readme'].help_text = 'README (optional, supports markdown)'

        ####################
        # Form modifications
        ####################

        # Modify ModelChoiceFields to use sodar_uuid
        self.fields['parent'].to_field_name = 'sodar_uuid'
        # Set readme widget with preview
        self.fields['readme'].widget = SODARPagedownWidget(
            attrs={'show_preview': True}
        )

        # Updating an existing project
        if self.instance.pk:
            # Set readme value as raw markdown
            self.initial['readme'] = self.instance.readme.raw
            # Hide project type selection
            self.fields['type'].widget = forms.HiddenInput()
            # Set hidden project field for autocomplete
            self.initial['project'] = self.instance
            # Set owner value
            self.initial['owner'] = self.instance.get_owner().user.sodar_uuid
            # Hide owner widget if updating (changed in member modification UI)
            self.fields['owner'].widget = forms.HiddenInput()

            # Set valid choices for parent
            if not disable_categories:
                self.fields['parent'].choices = self._get_parent_choices(
                    self.instance, self.current_user
                )
                # Hide widget if no valid choices are available
                if len(self.fields['parent'].choices) == 0:
                    self.fields['parent'].widget = forms.HiddenInput()
                # Set initial value for parent
                if self.instance.parent:
                    self.initial['parent'] = self.instance.parent.sodar_uuid
            else:  # Categories disabled
                # Hide parent selection
                self.fields['parent'].widget = forms.HiddenInput()

        # Project creation
        else:
            # Set hidden project field for autocomplete
            self.initial['project'] = None
            # Hide parent selection
            self.fields['parent'].widget = forms.HiddenInput()

            # Set owner
            if self.current_user.is_superuser and parent_project:
                self.initial['owner'] = parent_project.get_owner().user
            else:
                self.initial['owner'] = self.current_user
            self.fields[
                'owner'
            ].label_from_instance = lambda x: x.get_form_label(email=True)
            # Hide owner select widget for regular users
            if not self.current_user.is_superuser:
                self.fields['owner'].widget = forms.HiddenInput()

            # Creating a subproject
            if parent_project:
                # Parent must be current parent
                self.initial['parent'] = parent_project.sodar_uuid
                # Set initial value for type
                self.initial['type'] = None
            # Creating a top level project
            else:
                # Force project type
                if disable_categories:
                    self.initial['type'] = PROJECT_TYPE_PROJECT
                else:
                    self.initial['type'] = PROJECT_TYPE_CATEGORY
                # Hide project type selection
                self.fields['type'].widget = forms.HiddenInput()
                # Set up parent field
                self.initial['parent'] = None

        if self.instance.is_remote():
            self.fields['title'].widget = forms.HiddenInput()
            self.fields['type'].widget = forms.HiddenInput()
            self.fields['parent'].widget = forms.HiddenInput()
            self.fields['description'].widget = forms.HiddenInput()
            self.fields['readme'].widget = forms.HiddenInput()

    @classmethod
    def _validate_app_settings(
        self,
        cleaned_data,
        app_plugins,
        app_settings,
        p_kwargs,
        instance,
        instance_owner_as,
    ):
        """Validate and clean app_settings form fields"""
        errors = []

        if cleaned_data.get('type') == PROJECT_TYPE_CATEGORY:
            return (cleaned_data, errors)

        for plugin in app_plugins + [None]:
            if plugin:
                name = plugin.name
                p_settings = app_settings.get_definitions(
                    APP_SETTING_SCOPE_PROJECT, app_name=name, **p_kwargs
                )
            else:
                name = 'projectroles'
                p_settings = app_settings.get_definitions(
                    APP_SETTING_SCOPE_PROJECT, app_name=name, **p_kwargs
                )

            plugin_app_settings = {}
            for s_key, s_val in p_settings.items():
                s_field = 'settings.{}.{}'.format(name, s_key)
                plugin_app_settings[s_key] = cleaned_data.get(s_field)

                if s_val['type'] == 'JSON':
                    if s_val['type'] == 'JSON':
                        if not cleaned_data.get(s_field):
                            cleaned_data[s_field] = '{}'
                        try:
                            cleaned_data[s_field] = json.loads(
                                cleaned_data.get(s_field)
                            )
                        except json.JSONDecodeError as err:
                            errors.append(
                                (s_field, 'Invalid JSON\n' + str(err))
                            )
                elif s_val['type'] == 'INTEGER':
                    # When the field is a select/dropdown the information of
                    # the datatype gets lost. We need to convert that here,
                    # otherwise subsequent checks will fail.
                    cleaned_data[s_field] = int(cleaned_data[s_field])

                if not app_settings.validate(
                    setting_type=s_val['type'],
                    setting_value=cleaned_data.get(s_field),
                    setting_options=s_val.get('options'),
                ):
                    errors.append((s_field, 'Invalid value'))

            # Custom validation for app settings
            try:
                app_settings_errors = plugin.validate_app_settings(
                    plugin_app_settings,
                    project=instance,
                    user=instance_owner_as,
                )
                if app_settings_errors:
                    for field, error in app_settings_errors.items():
                        if error:
                            errors.append((field, error))
            except AttributeError:
                # Plugin does not have a validate_form_app_settings method
                pass

        return (cleaned_data, errors)

    def clean(self):
        """Function for custom form validation and cleanup"""
        self.instance_owner_as = (
            self.instance.get_owner() if self.instance else None
        )
        disable_categories = getattr(
            settings, 'PROJECTROLES_DISABLE_CATEGORIES', False
        )
        parent = self.cleaned_data.get('parent')

        # Check for category/project being placed in root
        if not parent and (not self.instance or self.instance.parent):
            if (
                self.cleaned_data.get('type') == PROJECT_TYPE_CATEGORY
                and not self.current_user.is_superuser
            ):
                self.add_error(
                    'parent',
                    'You do not have permission to place a {} under root'.format(
                        get_display_name(PROJECT_TYPE_CATEGORY)
                    ),
                )
            elif (
                self.cleaned_data.get('type') == PROJECT_TYPE_PROJECT
                and not disable_categories
            ):
                self.add_error(
                    'parent', 'Projects can not be placed under root'
                )

        # Ensure title does not match parent
        if parent and parent.title == self.cleaned_data.get('title'):
            self.add_error(
                'title',
                '{} and parent titles can not be equal'.format(
                    get_display_name(self.cleaned_data.get('type'), title=True)
                ),
            )

        # Ensure title is unique within parent
        existing_project = Project.objects.filter(
            parent=self.cleaned_data.get('parent'),
            title=self.cleaned_data.get('title'),
        ).first()

        if existing_project and (
            not self.instance or existing_project.pk != self.instance.pk
        ):
            self.add_error('title', 'Title must be unique within parent')

        # Ensure owner has been set
        if not self.cleaned_data.get('owner'):
            self.add_error(
                'owner',
                'Owner must be set for {}'.format(
                    get_display_name(self.cleaned_data.get('type'))
                ),
            )

        # Ensure owner is not changed on update (must use ownership transfer)
        if (
            self.instance_owner_as
            and self.cleaned_data.get('owner') != self.instance_owner_as.user
        ):
            self.add_error(
                'owner',
                'Owner update is not allowed in this form, use Ownership '
                'Transfer instead',
            )

        # Verify settings fields
<<<<<<< HEAD
        if self.cleaned_data.get('type') == PROJECT_TYPE_PROJECT:
            for plugin in self.app_plugins + [None]:
                if plugin:
                    name = plugin.name
                    p_settings = self.app_settings.get_definitions(
                        APP_SETTING_SCOPE_PROJECT,
                        plugin=plugin,
                        **self.p_kwargs
                    )
                else:
                    name = 'projectroles'
                    p_settings = self.app_settings.get_definitions(
                        APP_SETTING_SCOPE_PROJECT,
                        app_name=name,
                        **self.p_kwargs
                    )

                for s_key, s_val in p_settings.items():
                    s_field = 'settings.{}.{}'.format(name, s_key)

                    if s_val['type'] == 'JSON':
                        # for some reason, there is a distinct possibility, that the
                        # initial value has been discarded and we get '' as value.
                        # Seems to only happen in automated tests. Will catch that
                        # here.
                        if not self.cleaned_data.get(s_field):
                            self.cleaned_data[s_field] = '{}'
                        try:
                            self.cleaned_data[s_field] = json.loads(
                                self.cleaned_data.get(s_field)
                            )
                        except json.JSONDecodeError as err:
                            # TODO: Shouldn't we use add_error() instead?
                            raise forms.ValidationError(
                                'Couldn\'t encode JSON\n' + str(err)
                            )
                    elif s_val['type'] == 'INTEGER':
                        # When the field is a select/dropdown the information of
                        # the datatype gets lost. We need to convert that here,
                        # otherwise subsequent checks will fail.
                        self.cleaned_data[s_field] = int(
                            self.cleaned_data[s_field]
                        )

                    if not self.app_settings.validate(
                        setting_type=s_val['type'],
                        setting_value=self.cleaned_data.get(s_field),
                        setting_options=s_val.get('options'),
                        project=self.instance,
                    ):
                        self.add_error(s_field, 'Invalid value')
=======
        cleaned_data, errors = self._validate_app_settings(
            self.cleaned_data,
            self.app_plugins,
            self.app_settings,
            self.p_kwargs,
            self.instance,
            self.instance_owner_as,
        )
        for key, value in cleaned_data.items():
            self.cleaned_data[key] = value
        for (field, error) in errors:
            self.add_error(field, error)
>>>>>>> dffaf466

        return self.cleaned_data


# RoleAssignment form ----------------------------------------------------------


class RoleAssignmentForm(SODARModelForm):
    """Form for editing Project role assignments"""

    class Meta:
        model = RoleAssignment
        fields = ['project', 'user', 'role']

    def __init__(self, project=None, current_user=None, *args, **kwargs):
        """Override for form initialization"""
        super().__init__(*args, **kwargs)
        # Get current user for checking permissions for form items
        if current_user:
            self.current_user = current_user
        # Get the project for which role is being assigned
        self.project = None

        if self.instance.pk:
            self.project = self.instance.project
        else:
            self.project = Project.objects.filter(sodar_uuid=project).first()

        ####################
        # Form modifications
        ####################

        # Modify project field to use sodar_uuid
        self.fields['project'].to_field_name = 'sodar_uuid'
        # Set up user field
        self.fields['user'] = SODARUserChoiceField(
            scope='project_exclude',
            project=self.project,
            forward=['role'],
            url=reverse('projectroles:ajax_autocomplete_user_redirect'),
            widget_class=SODARUserRedirectWidget,
        )
        # Limit role choices
        self.fields['role'].choices = get_role_choices(
            self.project, self.current_user
        )

        # Updating an existing assignment
        if self.instance.pk:
            # Set values
            self.initial['project'] = self.instance.project.sodar_uuid
            self.initial['user'] = self.instance.user.sodar_uuid
            # Hide project and user switching
            self.fields['project'].widget = forms.HiddenInput()
            self.fields['user'].widget = forms.HiddenInput()
            # Set initial role
            self.initial['role'] = self.instance.role

        # Creating a new assignment
        elif self.project:
            # Limit project choice to self.project, hide widget
            self.initial['project'] = self.project.sodar_uuid
            self.fields['project'].widget = forms.HiddenInput()
            self.fields['role'].initial = Role.objects.get(
                name=PROJECT_ROLE_GUEST
            ).pk

    def clean(self):
        """Function for custom form validation and cleanup"""
        role = self.cleaned_data.get('role')
        existing_as = RoleAssignment.objects.get_assignment(
            self.cleaned_data.get('user'), self.cleaned_data.get('project')
        )

        # Adding a new RoleAssignment
        if not self.instance.pk:
            # Make sure user doesn't already have role in project
            if existing_as:
                self.add_error(
                    'user',
                    'User {} already assigned as {}'.format(
                        existing_as.role.name,
                        get_user_display_name(self.cleaned_data.get('user')),
                    ),
                )

        # Updating a RoleAssignment
        else:
            # Ensure not setting existing role again
            if existing_as and existing_as.role == role:
                self.add_error('role', 'Role already assigned to user')

        # Delegate checks
        if role.name == PROJECT_ROLE_DELEGATE:
            del_limit = getattr(settings, 'PROJECTROLES_DELEGATE_LIMIT', 1)

            # Ensure current user has permission to set delegate
            if not self.current_user.has_perm(
                'projectroles.update_project_delegate', obj=self.project
            ):
                self.add_error(
                    'role', 'Insufficient permissions for altering delegate'
                )

            # Ensure delegate limit is not exceeded
            if (
                del_limit != 0
                and self.project.get_delegates(exclude_inherited=True).count()
                >= del_limit
            ):
                self.add_error(
                    'role',
                    'The limit ({}) of delegates for this {} has '
                    'already been reached.'.format(
                        del_limit, get_display_name(self.project.type)
                    ),
                )

        return self.cleaned_data


# Owner transfer form ----------------------------------------------------------


class RoleAssignmentOwnerTransferForm(SODARForm):
    """Form for transferring owner role assignment between users"""

    def __init__(self, project, current_user, current_owner, *args, **kwargs):
        """Override for form initialization"""
        super().__init__(*args, **kwargs)
        # Get current user for checking permissions for form items
        self.current_user = current_user
        # Get the project for which role is being assigned
        self.project = project
        self.current_owner = current_owner

        self.fields['new_owner'] = SODARUserChoiceField(
            label='New owner',
            help_text='Select a member of the {} to become owner.'.format(
                get_display_name(self.project.type)
            ),
            scope='project',
            project=self.project,
            exclude=[self.current_owner],
        )

        self.selectable_roles = get_role_choices(
            self.project, self.current_user
        )
        self.fields['old_owner_role'] = forms.ChoiceField(
            label='New role for {}'.format(self.current_owner.username),
            help_text='New role for the current owner. Select "Remove" in the '
            'member list to remove the user\'s membership.',
            choices=self.selectable_roles,
            initial=Role.objects.get(name=PROJECT_ROLE_CONTRIBUTOR).pk,
        )
        self.fields['project'] = forms.Field(
            widget=forms.HiddenInput(), initial=self.project.sodar_uuid
        )

    def clean_old_owner_role(self):
        role = next(
            (
                choice
                for choice in self.selectable_roles
                if choice[0] == int(self.cleaned_data['old_owner_role'])
            ),
            None,
        )

        try:
            role = Role.objects.get(name=role[1])
        except Role.DoesNotExist:
            raise forms.ValidationError('Selected role does not exist')

        if role.name == PROJECT_ROLE_DELEGATE:
            del_limit = getattr(settings, 'PROJECTROLES_DELEGATE_LIMIT', 1)

            # Ensure current user has permission to set delegate
            if not self.current_user.has_perm(
                'projectroles.update_project_delegate', obj=self.project
            ):
                raise forms.ValidationError(
                    'Insufficient permissions for assigning a delegate role'
                )

            # Ensure delegate limit is not exceeded
            new_owner_role = RoleAssignment.objects.filter(
                project=self.project, user=self.cleaned_data.get('new_owner')
            ).first()

            if (
                del_limit != 0
                and new_owner_role
                and new_owner_role.role.name != PROJECT_ROLE_DELEGATE
                and self.project.get_delegates(exclude_inherited=True).count()
                >= del_limit
            ):
                raise forms.ValidationError(
                    'The limit of delegates ({}) for this {} has already been '
                    'reached.'.format(
                        del_limit, get_display_name(self.project.type)
                    )
                )

        return role

    def clean_new_owner(self):
        user = self.cleaned_data['new_owner']
        if user == self.current_owner:
            raise forms.ValidationError(
                'The new owner shouldn\'t be the current owner.'
            )

        role_as = RoleAssignment.objects.get_assignment(user, self.project)
        inh_owners = [
            a.user for a in self.project.get_owners(inherited_only=True)
        ]

        if (role_as and role_as.project != self.project) or (
            not role_as and user not in inh_owners
        ):
            raise forms.ValidationError(
                'The new owner has no roles in the {}.'.format(
                    get_display_name(self.project.type)
                )
            )

        return user


# ProjectInvite form -----------------------------------------------------------


class ProjectInviteForm(SODARModelForm):
    """Form for ProjectInvite modification"""

    class Meta:
        model = ProjectInvite
        fields = ['email', 'role', 'message']

    def __init__(
        self,
        project=None,
        current_user=None,
        mail=None,
        role=None,
        *args,
        **kwargs
    ):
        """Override for form initialization"""
        super().__init__(*args, **kwargs)
        # Get current user for checking permissions and saving issuer
        if current_user:
            self.current_user = current_user
        # in case it has been redirected from the RoleAssignment form
        if mail:
            self.fields['email'].initial = mail
        # Get the project for which invite is being sent
        self.project = Project.objects.filter(sodar_uuid=project).first()
        # Limit Role choices according to user permissions
        self.fields['role'].choices = get_role_choices(
            self.project, self.current_user, allow_delegate=True
        )

        if role:
            self.fields['role'].initial = role
        else:
            self.fields['role'].initial = Role.objects.get(
                name=PROJECT_ROLE_GUEST
            ).pk

        # Limit textarea height
        self.fields['message'].widget.attrs['rows'] = 4

    def clean(self):
        # Check if user email is already in users
        existing_user = User.objects.filter(
            email=self.cleaned_data.get('email')
        ).first()
        if existing_user:
            self.add_error(
                'email',
                'User "{}" already exists in the system with this email. '
                'Please use "Add Role" instead.'.format(existing_user.username),
            )

        # Check if user already has an invite in the project
        try:
            ProjectInvite.objects.get(
                project=self.project,
                email=self.cleaned_data.get('email'),
                active=True,
                date_expire__gt=timezone.now(),
            )
            self.add_error(
                'email',
                'There is already an active invite for email {} in {}'.format(
                    self.cleaned_data.get('email'), self.project.title
                ),
            )
        except ProjectInvite.DoesNotExist:
            pass

        # Local users check
        try:
            user_email = self.cleaned_data.get('email')
            domain = user_email[user_email.find('@') + 1 :]
            domain_list = [
                getattr(settings, 'AUTH_LDAP_USERNAME_DOMAIN', ''),
                getattr(settings, 'AUTH_LDAP2_USERNAME_DOMAIN', ''),
            ]
            if (
                not settings.PROJECTROLES_ALLOW_LOCAL_USERS
                and not settings.ENABLE_SAML
                and domain
                not in [
                    x.lower() for x in getattr(settings, 'LDAP_ALT_DOMAINS', [])
                ]
                and domain.split('.')[0].lower()
                not in [x.lower() for x in domain_list]
            ):
                self.add_error(
                    'email',
                    'Local users not allowed, email domain {} not recognized for '
                    'LDAP users'.format(domain),
                )
        except AttributeError:
            pass

        # Delegate checks
        role = self.cleaned_data.get('role')
        if role.name == PROJECT_ROLE_DELEGATE:
            del_limit = getattr(settings, 'PROJECTROLES_DELEGATE_LIMIT', 1)
            # Ensure current user has permission to invite delegate
            if not self.current_user.has_perm(
                'projectroles.update_project_delegate', obj=self.project
            ):
                self.add_error(
                    'role', 'Insufficient permissions for inviting delegate.'
                )
            # Ensure delegate limit is not exceeded
            if (
                del_limit != 0
                and self.project.get_delegates(exclude_inherited=True).count()
                >= del_limit
            ):
                self.add_error(
                    'role',
                    'The delegate limit of {} for this {} has '
                    'already been reached.'.format(
                        del_limit, get_display_name(self.project.type)
                    ),
                )

        return self.cleaned_data

    def save(self, *args, **kwargs):
        """Override of form saving function"""
        obj = super().save(commit=False)
        obj.project = self.project
        obj.issuer = self.current_user
        obj.date_expire = timezone.now() + timezone.timedelta(
            days=settings.PROJECTROLES_INVITE_EXPIRY_DAYS
        )
        obj.secret = build_secret()
        obj.save()
        return obj


# RemoteSite form --------------------------------------------------------------


class RemoteSiteForm(SODARModelForm):
    """Form for RemoteSite creation/updating"""

    class Meta:
        model = RemoteSite
        fields = ['name', 'url', 'description', 'user_display', 'secret']

    def __init__(self, current_user=None, *args, **kwargs):
        """Override for form initialization"""
        super().__init__(*args, **kwargs)
        self.current_user = current_user

        # Default field modifications
        self.fields['description'].required = False
        self.fields['secret'].widget = forms.TextInput(
            attrs={'class': 'sodar-code-input'}
        )
        self.fields['description'].widget.attrs['rows'] = 4

        # Special cases for SOURCE
        if settings.PROJECTROLES_SITE_MODE == SITE_MODE_SOURCE:
            self.fields['secret'].widget.attrs['readonly'] = True
            self.fields['user_display'].widget = forms.CheckboxInput()
        elif settings.PROJECTROLES_SITE_MODE == SITE_MODE_TARGET:
            self.fields['user_display'].widget = forms.HiddenInput()
        self.fields['user_display'].initial = True

        # Creation
        if not self.instance.pk:
            # Generate secret token for target site
            if settings.PROJECTROLES_SITE_MODE == SITE_MODE_SOURCE:
                self.fields['secret'].initial = build_secret()
        # Updating
        else:
            pass

    def save(self, *args, **kwargs):
        """Override of form saving function"""
        obj = super().save(commit=False)
        if settings.PROJECTROLES_SITE_MODE == SITE_MODE_SOURCE:
            obj.mode = SITE_MODE_TARGET
        else:
            obj.mode = SITE_MODE_SOURCE
        obj.save()
        return obj


# Local user editing form ------------------------------------------------------


class LocalUserForm(SODARModelForm):
    """Form for local user creation and updating"""

    password_confirm = forms.CharField(
        label='Confirm password', widget=forms.PasswordInput()
    )

    class Meta:
        model = User
        fields = [
            'first_name',
            'last_name',
            'email',
            'username',
            'password',
            'password_confirm',
        ]

    def __init__(self, *args, **kwargs):
        super().__init__(*args, **kwargs)
        self.fields['email'].widget.attrs['readonly'] = True
        self.fields['username'].widget.attrs['readonly'] = True
        self.fields['password'].widget = forms.PasswordInput()

    def save(self, commit=True):
        user = super().save(commit=False)
        user.set_password(self.cleaned_data['password'])
        if commit:
            user.save()
        return user

    def clean(self):
        cleaned_data = super().clean()
        if cleaned_data['password'] != cleaned_data['password_confirm']:
            self.add_error('password_confirm', 'Passwords didn\'t match!')
            self.add_error('password', 'Passwords didn\'t match!')
        return cleaned_data


# Helper functions -------------------------------------------------------------


def get_role_choices(
    project, current_user, allow_delegate=True, allow_owner=False
):
    """
    Return valid role choices according to permissions of current user.

    :param project: Project in which role will be assigned
    :param current_user: User for whom the form is displayed
    :param allow_delegate: Whether delegate setting should be allowed (bool)
    """
    # Owner cannot be changed in role assignment
    role_excludes = []
    if not allow_owner or not current_user.has_perm(
        'projectroles.update_project_owner', obj=project
    ):
        role_excludes.append(PROJECT_ROLE_OWNER)
    # Exclude delegate if not allowed or current user lacks perms
    if not allow_delegate or not current_user.has_perm(
        'projectroles.update_project_delegate', obj=project
    ):
        role_excludes.append(PROJECT_ROLE_DELEGATE)
    return [
        (role.pk, role.name)
        for role in Role.objects.exclude(name__in=role_excludes)
    ]<|MERGE_RESOLUTION|>--- conflicted
+++ resolved
@@ -727,59 +727,6 @@
             )
 
         # Verify settings fields
-<<<<<<< HEAD
-        if self.cleaned_data.get('type') == PROJECT_TYPE_PROJECT:
-            for plugin in self.app_plugins + [None]:
-                if plugin:
-                    name = plugin.name
-                    p_settings = self.app_settings.get_definitions(
-                        APP_SETTING_SCOPE_PROJECT,
-                        plugin=plugin,
-                        **self.p_kwargs
-                    )
-                else:
-                    name = 'projectroles'
-                    p_settings = self.app_settings.get_definitions(
-                        APP_SETTING_SCOPE_PROJECT,
-                        app_name=name,
-                        **self.p_kwargs
-                    )
-
-                for s_key, s_val in p_settings.items():
-                    s_field = 'settings.{}.{}'.format(name, s_key)
-
-                    if s_val['type'] == 'JSON':
-                        # for some reason, there is a distinct possibility, that the
-                        # initial value has been discarded and we get '' as value.
-                        # Seems to only happen in automated tests. Will catch that
-                        # here.
-                        if not self.cleaned_data.get(s_field):
-                            self.cleaned_data[s_field] = '{}'
-                        try:
-                            self.cleaned_data[s_field] = json.loads(
-                                self.cleaned_data.get(s_field)
-                            )
-                        except json.JSONDecodeError as err:
-                            # TODO: Shouldn't we use add_error() instead?
-                            raise forms.ValidationError(
-                                'Couldn\'t encode JSON\n' + str(err)
-                            )
-                    elif s_val['type'] == 'INTEGER':
-                        # When the field is a select/dropdown the information of
-                        # the datatype gets lost. We need to convert that here,
-                        # otherwise subsequent checks will fail.
-                        self.cleaned_data[s_field] = int(
-                            self.cleaned_data[s_field]
-                        )
-
-                    if not self.app_settings.validate(
-                        setting_type=s_val['type'],
-                        setting_value=self.cleaned_data.get(s_field),
-                        setting_options=s_val.get('options'),
-                        project=self.instance,
-                    ):
-                        self.add_error(s_field, 'Invalid value')
-=======
         cleaned_data, errors = self._validate_app_settings(
             self.cleaned_data,
             self.app_plugins,
@@ -792,7 +739,6 @@
             self.cleaned_data[key] = value
         for (field, error) in errors:
             self.add_error(field, error)
->>>>>>> dffaf466
 
         return self.cleaned_data
 
