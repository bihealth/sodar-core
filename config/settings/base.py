--- conflicted
+++ resolved
@@ -424,9 +424,6 @@
 
 
 # Timeline app settings
-<<<<<<< HEAD
-TIMELINE_PAGINATION = 15
-=======
 TIMELINE_PAGINATION = 15
 
 
@@ -436,5 +433,4 @@
 
 # Settings for HTTP AuthBasic
 BASICAUTH_REALM = 'Log in with user@DOMAIN and your password.'
-BASICAUTH_DISABLE = False
->>>>>>> c2b0a9ab
+BASICAUTH_DISABLE = False